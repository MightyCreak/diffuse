# Changelog

All notable changes to this project will be documented in this file.

The format is based on [Keep a Changelog](https://keepachangelog.com/en/1.0.0/),
and this project adheres to [Semantic Versioning](https://semver.org/spec/v2.0.0.html).

## Unreleased

### Added

- Language: initial support for Rust language (@alopatindev)

### Changed

- Translation: updated Swedish translation (@eson57)
- Dialog: prompt only once if several files needs to be reloaded (@yuriiz)
- Use GTK3's Gtk.Application/Gtk.ApplicationWindow (@yuriiz)

### Fixed

- "Go to line..." dialog didn't show up (@MightyCreak)
- Tech debt: use `transient_for` instead of the deprecated `parent` when creating
  a `Gtk.Widget` (@MightyCreak)
- Documentation: prefer `pip3` over `pip` to ensure it works everywhere (@krlmlr)
<<<<<<< HEAD
=======
- Flatpak: add missing `--filesystem=xdg-run/gvfsd` privilege (@MightyCreak)
>>>>>>> eaaed6ce

## 0.7.7 - 2022-10-23

### Changed

- Translation: updated Spanish translation (@oscfdezdz)
- Translation: updated POT file
- Translation: fixed issue with commented string that still needs translation

## 0.7.6 - 2022-10-23

### Added

- Port to Mac OS (@hugoholgersson)

### Changed

- Documentation: added dev setup for MacOS
- Documentation: updated the dependencies
- CI/CD: GitHub actions warnings

### Fixed

- Fixed MyPy errors

## 0.7.5 - 2022-04-15

### Added

- Documentation: added release process instructions
- Translation: added French translation

### Fixed

- Fixed #156: Preferences cannot be saved in latest release
- Cleanups: use constructors instead of `new()` whenever possible in GTK
  classes

## 0.7.4 - 2022-04-03

### Added

- Added a `--remove-obsolete` option for the update-translation.py script
- Added links to VCSs in README.md
- New keyword in config file: "option"
- Added instructions to install and run from a custom directory

### Changed

- Updated the translation files
- Renamed POTFILES.in to POTFILES
- Renamed io.github.mightycreak.Diffuse.metadata.xml.in to
  io.github.mightycreak.Diffuse.appdata.xml.in
- Leaner README.md
- Moved the documentation to docs/
- Renamed application name from "Diffuse Merge Tool" to "Diffuse"
- Linters can be run sooner (before installation)
- Better messages when an error occurs while parsing the config file
- Start converting the code to static types
- Add more information about the dependencies in the documentation
- Upgrade Flatpak GNOME's runtime to 42

### Fixed

- Removed the lasting lint errors (i.e. in main.py)
- Fix Flatpak runtime version in documentation

## 0.7.3 - 2021-11-22

### Added

- Added linters (flake8 and mypy) and fixed some errors
- Added lint jobs for both in the CI
- Added a flatpak job in the CI
- Created a requirements.dev.txt just for the developers

### Changed

- main.py slimmed down by about 5000 lines
- The new widgets.py is a bit fat though (~4000 lines)

### Fixed

- The intense code cleaning seems to have fixed a bug with the `-c` argument
  (#120)

## 0.7.2 - 2021-11-18

### Added

- New options: log_print_output and log_print_stack, to print the log messages
  on the output and code stack
- New log function: utils.logErrorAndDialog, to both log and show a dialog
  message

### Changed

- Modularized the VCSs (reducing main.py by around 1300 lines)
- Bump GNOME runtime version from 3.38 to 41

### Fixed

- Fixed 'APP_NAME' error when opening non existing file
- Fixed the Portuguese Brazilian (pt_BR) translation

## 0.7.1 - 2021-11-17

### Fixed

- Fixed #103: the flatpak app can now call binaries on the host, such as `git`,
  `svn`, etc. (PR #105)

## 0.7.0 - 2021-11-16

### Added

- Added MetaInfo file
- New SVG icon (thanks @creepertron95, @jimmac and @freddii)
- Started modularizing the code

### Changed

- Changed AppID to io.github.mightycreak.Diffuse (as explained in
  [Flatpak documentation](https://docs.flatpak.org/en/latest/conventions.html#application-ids))
- Renamed `translations/` to `po/`
- Now uses POTFILES.in to list the files to translate
- Translation strings are no longer sorted alphabetically, this will help when
  there will be several files in POTFILES.in
- Updated the documentation and script in the `po/` directory
- Add .desktop translations in .po files

### Fixed

- Fixed some GTK deprecation warnings

## 0.6.0 - 2020-11-29

### Added

- New Flatpak package, published on Flathub: com.github.mightycreak.Diffuse

### Changed

- Replace old install.py with the more standard Meson
- Remove `u` string prefixes since Python 3 is in UTF-8 by default
- Replaced some interpolation operators (`%`) for the `f` string prefix
- Use the window scale factor for the icons generation

## 0.5.0 - 2020-07-18

### Added

- added Pedro Albuquerque's Portuguese translation
- added Åke Engelbrektson's Swedish translation
- added Guillaume Hoffmann's Darcs support improvements
- added support for Git submodules
- added Akom Chotiphantawanon's Thai translation
- added a preference and command line option to specify the version control
  system search order
- added .editorconfig file
- added .gitignore file
- added message when removing files during uninstallation
- added Python script to update all the translation files at once

### Changed

- convert to Python 3
- convert to GTK 3
- updated Python highlighting for Python 3 grammar
- updated copyrights years and authors
- improve Spanish translation
- convert translation README to MarkDown
- updated all the translation files

### Fixed

- fixed wrong icons directory for gtk-update-icon-cache
- fixed missing directories when uninstalling
- fixed bug introduced by r420 with RCS VCS
- fixed broken drag'n'drop since migration to Python3/GTK3
- fixed error when using '-m' in an SVN repo

## 0.4.8 - 2014-07-18

### Added

- updated use of gtk.SpinButton and gtk.Entry to avoid quirks seen on some platforms
- updated C/C++ syntax highlighting to recognise C11/C++11 keywords
- improved image quality of icons
- added Chi Ming and Wei-Lun Chao's Traditional Chinese translation

### Fixed

- fixed a bug that prevented Diffuse from reviewing large git merge conflicts
- fixed a bug that prevented drag-and-drop of file paths with non-ASCII characters

## 0.4.7 - 2013-05-13

### Added

- added Jindřich Šesták's Czech translation
- improved character editing to allow easy indenting and moving the cursor by
  whole words
- added Miś Uszatek's Polish translation
- improved auto-detection of utf_16 and utf_32
- added "New N-Way File Merge..." menu item
- added syntax highlighting for Erlang and OpenCL files

## 0.4.6 - 2011-11-02

### Added

- added support for Subversion 1.7
- added "Open Commit..." menu item
- "-c" option now works for all supported version control systems
- Git support distinguishes between staged and unstaged files
- added syntax highlighting for R files

### Fixed

- fixed a bug that caused the wrong revision to be shown when working on a
  branch in Mercurial

## 0.4.5 - 2011-07-13

### Added

- added syntax highlighting for JSON files
- added menu items and keyboard shortcuts for "First Tab" and "Last Tab"
- added "--line" command line option
- Diffuse now uses a patience diff-based algorithm to align lines
- added command line option to specify a label to display instead of the file name
- added preference to display the right margin
- added Cristian Marchi's Italian translation

### Changed

- state information is now stored in ~/.local/share/diffuse

### Fixed

- fixed a bug in CVS and Subversion support that prevented Diffuse from
  displaying some removed files
- fixed a bug that caused deleted files to be ignored when using the '-m' option
- fixed a bug that incorrectly encoded pasted text if utf_8 was not specified in
  the Region Settings preferences
- fixed a bug that could cause "Save As..." to fail with some user specified encodings

## 0.4.4 - 2010-10-21

### Added

- Git support now recognises conflicts when re-applying the stash
- search dialog is now automatically populated with the currently selected text
- added Oleg Pakhtusov's Russian translation
- added Kang Bundo's Korean translation
- pane headers tooltips
- Shift-ScrollWheel can now be used to scroll horizontally

### Fixed

- double clicking on text can now select full words with non-English characters
- fixed a bug that prevented opening files with non-ASCII characters in their path

## 0.4.3 - 2010-04-15

### Fixed

- fixed a bug that prevented the "-m" option from opening a 3-way merge for
  Subversion and Bazaar conflicts

## 0.4.2 - 2010-04-13

### Added

- support for detached Git repositories
- better removal of unnecessary spacer lines
- added support for horizontal mouse scrolling
- renamed some resources to more user friendly names
- RCS support
- added Henri Menke's Spanish translation
- "#!" interpreter lines are now used to select proper highlighting rules

### Changed

- syntax highlighting is now indicated by radio menu items

## 0.4.1 - 2009-10-12

### Added

- added Japanese translation
- added Liu Hao's simplified Chinese translation
- added a 'Dismiss All Edits' menu item
- localised manuals are now supported on Windows
- new command line option for specifying blank file comparison panes
- new preference to enable/disable line numbers
- added "Undo Close Tab" menu item
- added new menu items and buttons for copying lines between panes

### Changed

- personal configuration files are now stored in ~/.config/diffuse/ (the README
  file describes how to migrate old settings)
- Diffuse now quits if no viewers were created with the -m option
- replaced "Closing last tab quits Diffuse" preference with a "Warn me when
  closing a tab will quit Diffuse" preference
- MMB on a notebook tab now closes the tab
- RMB on a notebook tab creates a popup menu to set the current page
- changed the default hotkeys for merging to reflect the direction text "moves"

## 0.4.0 - 2009-08-17

### Added

- added format menu with new items for changing case, sorting, and manipulating
  white space
- optimised redraws when only the cursor position has changed
- input methods that use pre-editing can now be used when editing text
- dead keys can now be used when editing text
- updated Monotone support to use 'mtn automate inventory'
- Git support now handles files flagged as 'unmerged'
- added version control section to the manual

### Changed

- replaced 'Hide end of line characters' preference with 'Show white space characters'
- errors are now reported in a dialogue instead of printing to stderr

### Fixed

- graceful handling of non-zero exit codes from 'git status'
- minor bug fixes

## 0.3.4 - 2009-07-03

### Added

- syntax highlighting for .plist, GLSL, SConscript, and SConstruct files
- status bar now explains how to navigate between modes
- added labels to indicate syntax highlighting rules, encoding, and format
- Subversion 1.6 support
- added Henri Menke's German translation
- added '--examplesdir=' and '--mandir=' options to install.py
- renamed the '--python-interpreter=' installer option to '--pythonbin='

### Fixed

- minor bug fixes

## 0.3.3 - 2009-04-13

### Fixed

- fixed a bug handling the backspace key with the cursor in the first column

## 0.3.2 - 2009-04-13

### Added

- POSIX installer with `--destdir=` and `--files-only` options for packagers
- vi-like keybindings for line mode
- `-m` option to open modified files in separate tabs
- 'Merge From Left Then Right' and 'Merge From Right Then Left' menu items
- drag-n-drop support
- preferences for behaviour of tabs
- files with edits now tagged with '*'
- auto indent
- 'Open File In New Tab...' and 'Open Modified Files...' menu items
- 'Save All' menu item
- mac-style line ending support

### Changed

- new end of line display behaviour
- improved organisation of menu items
- errors are now reported on stderr

### Fixed

- button bar no longer grabs keyboard focus
- minor bug fixes

### Removed

- removed dependence on urllib module
- removed TODO list

## 0.3.1 - 2009-03-05

### Fixed

- fixed a typo that broke the 'Find...' dialogue

## 0.3.0 - 2009-03-03

### Added

- new Windows installer
- notification on focus change when files change on disk
- menu items for adjusting indentation
- syntax highlighting for Objective-C++
- `-c` option now works with CVS-style revision numbers
- window title now describes current tab
- search settings now persist across sessions

### Fixed

- minor bug fixes

## 0.2.15 - 2008-12-03

### Added

- smoother scrolling
- panes and tabs can now be manually re-organised
- preferences for tab key behaviour
- 'go to line' menu item
- '-c' option for viewing the changes of a particular commit
- home/end keys can now be used in line mode
- confirmation requested before overriding changed files
- position of window now saved
- syntax files for more file types
- reading /etc/diffuserc now optional when using a personal configuration file

### Fixed

- minor bug fixes

## 0.2.14 - 2008-10-20

### Added

- svk support
- syntax files for more file types
- DOS / Unix line endings now respected in edit operations
- improved difference map
- more robust launching of help browsers
- man page
- command line display options
- file revisions can now be specified in the open file dialogue

### Changed

- moved some resources to the preferences dialogue

### Fixed

- minor bug fixes

## 0.2.13 - 2008-05-16

### Added

- bazaar, darcs, and monotone support
- configurable key bindings
- persistent preference settings
- optimisations

### Fixed

- minor bug fixes

## 0.2.12 - 2008-05-06

### Added

- alternate codecs for reading and writing files
- more search options
- editor support for primary selection

### Fixed

- minor bug fixes

## 0.2.11 - 2008-04-27

### Added

- cvs, subversion, git, mercurial support
- python re-write
- syntax highlighting
- search and replace
- customisable through configuration files
- tabbed viewer panes

## 0.1.14 - 2006-01-28

### Added

- initial public release<|MERGE_RESOLUTION|>--- conflicted
+++ resolved
@@ -23,10 +23,7 @@
 - Tech debt: use `transient_for` instead of the deprecated `parent` when creating
   a `Gtk.Widget` (@MightyCreak)
 - Documentation: prefer `pip3` over `pip` to ensure it works everywhere (@krlmlr)
-<<<<<<< HEAD
-=======
 - Flatpak: add missing `--filesystem=xdg-run/gvfsd` privilege (@MightyCreak)
->>>>>>> eaaed6ce
 
 ## 0.7.7 - 2022-10-23
 
